--- conflicted
+++ resolved
@@ -140,21 +140,12 @@
 - `depth:` The depth to which the Minimax algorithm will search.
 - `time_limit:` The time limit for the Minimax search in seconds.
 - `verbose:` If enabled, debug information is printed during the search process.
-<<<<<<< HEAD
 - `heuristic:` The type of heuristic function used for evaluation.
   - *HYBRID*
   - *STABILITY*
   - *MOBILITY*
   - *CORNER*
   - *DISK_PARITY*
-=======
-- ~~`heuristic:` The type of heuristic function used for evaluation.~~ **Disabled** (*Issue with functions as parameter in jitted functions*)
-  - *'hybrid'*
-  - *'stability'*
-  - *'mobility'*
-  - *'corner'*
-  - *'disk_parity'*
->>>>>>> 3df7275d
 
 #### RandomAgent
 
@@ -356,4 +347,4 @@
 - **Incorporate heuristic guidance into MCTS**: Using heuristics to guide the exploration process within MCTS could improve its performance against complex strategies. For instance, prioritizing moves that lead to control of corners or increase disk stability.
 - **Combine MCTS with other algorithms**: Hybrid approaches that integrate MCTS with elements of Minimax or other strategic evaluation methods might overcome its weaknesses against multi-faceted heuristics. This could involve using Minimax for deeper strategic planning in combination with MCTS’s strength in evaluating multiple potential states quickly.
 
-Overall, while MCTS demonstrates strong performance against heuristics focused on simpler metrics like disk count and potential mobility, its limitations against strategies that incorporate multiple factors or emphasize positional control highlight the need for further refinement and hybrid approaches to achieve optimal performance in Othello.+Overall, while MCTS demonstrates strong performance against heuristics focused on simpler metrics like disk count and potential mobility, its limitations against strategies that incorporate multiple factors or emphasize positional control highlight the need for further refinement and hybrid approaches to achieve optimal performance.